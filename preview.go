package caire

<<<<<<< HEAD
// showPreview spawns a new Gio GUI window and updates its content with the resized image received from a channel.
=======
import (
	"image"
	"math"
	"os"

	"gioui.org/app"
	"gioui.org/io/key"
	"gioui.org/io/system"
	"gioui.org/layout"
	"gioui.org/op"
	"gioui.org/op/paint"
	"gioui.org/unit"
	"gioui.org/widget"
)

const (
	MaxScreenX = 1366
	MaxScreenY = 768
)

// showPreview spawn a new Gio GUI window and updates its content
// with the resized image recived from a channel.
>>>>>>> 0e865acf
func (p *Processor) showPreview(
	imgWorker <-chan worker,
	errChan chan<- error,
	guiParams struct {
		width  int
		height int
	},
) {
	var gui = newGui(guiParams.width, guiParams.height)
	gui.cp = p
	gui.proc.wrk = imgWorker

<<<<<<< HEAD
	for err := range gui.Run() {
		errChan <- err
=======
	// Run the Gio GUI app in a seperate goroutine
	go func() {
		if err := p.run(w, workerChan); err != nil {
			errChan <- err
		}
		// It's important to call os.Exit(0) in order to terminate
		// the execution of the GUI app when pressing ESC key.
		os.Exit(0)
	}()
}

// run the Gio main thread until a DestroyEvent or an ESC key event is captured.
func (p *Processor) run(w *app.Window, workerChan <-chan worker) error {
	var (
		ops op.Ops
		img image.Image
	)

	for {
		select {
		case e := <-w.Events():
			switch e := e.(type) {
			case system.FrameEvent:
				gtx := layout.NewContext(&ops, e)
				w.Invalidate()

				if img != nil {
					src := paint.NewImageOp(img)
					src.Add(gtx.Ops)

					imgWidget := widget.Image{
						Src:   src,
						Scale: 1 / float32(gtx.Px(unit.Dp(1))),
						Fit:   widget.Contain,
					}
					imgWidget.Layout(gtx)
				}
				e.Frame(gtx.Ops)
			case key.Event:
				switch e.Name {
				case key.NameEscape:
					p.Spinner.RestoreCursor()
					w.Close()
				}
			case system.DestroyEvent:
				return e.Err
			}
		case worker := <-workerChan:
			img = worker.img
			if p.vRes {
				img = worker.carver.RotateImage270(img.(*image.NRGBA))
			}
			w.Invalidate()
		}
>>>>>>> 0e865acf
	}
}<|MERGE_RESOLUTION|>--- conflicted
+++ resolved
@@ -1,31 +1,10 @@
 package caire
 
-<<<<<<< HEAD
-// showPreview spawns a new Gio GUI window and updates its content with the resized image received from a channel.
-=======
 import (
-	"image"
-	"math"
 	"os"
-
-	"gioui.org/app"
-	"gioui.org/io/key"
-	"gioui.org/io/system"
-	"gioui.org/layout"
-	"gioui.org/op"
-	"gioui.org/op/paint"
-	"gioui.org/unit"
-	"gioui.org/widget"
 )
 
-const (
-	MaxScreenX = 1366
-	MaxScreenY = 768
-)
-
-// showPreview spawn a new Gio GUI window and updates its content
-// with the resized image recived from a channel.
->>>>>>> 0e865acf
+// showPreview spawns a new Gio GUI window and updates its content with the resized image received from a channel.
 func (p *Processor) showPreview(
 	imgWorker <-chan worker,
 	errChan chan<- error,
@@ -38,64 +17,13 @@
 	gui.cp = p
 	gui.proc.wrk = imgWorker
 
-<<<<<<< HEAD
-	for err := range gui.Run() {
-		errChan <- err
-=======
 	// Run the Gio GUI app in a seperate goroutine
 	go func() {
-		if err := p.run(w, workerChan); err != nil {
+		if err := gui.Run(); err != nil {
 			errChan <- err
 		}
 		// It's important to call os.Exit(0) in order to terminate
 		// the execution of the GUI app when pressing ESC key.
 		os.Exit(0)
 	}()
-}
-
-// run the Gio main thread until a DestroyEvent or an ESC key event is captured.
-func (p *Processor) run(w *app.Window, workerChan <-chan worker) error {
-	var (
-		ops op.Ops
-		img image.Image
-	)
-
-	for {
-		select {
-		case e := <-w.Events():
-			switch e := e.(type) {
-			case system.FrameEvent:
-				gtx := layout.NewContext(&ops, e)
-				w.Invalidate()
-
-				if img != nil {
-					src := paint.NewImageOp(img)
-					src.Add(gtx.Ops)
-
-					imgWidget := widget.Image{
-						Src:   src,
-						Scale: 1 / float32(gtx.Px(unit.Dp(1))),
-						Fit:   widget.Contain,
-					}
-					imgWidget.Layout(gtx)
-				}
-				e.Frame(gtx.Ops)
-			case key.Event:
-				switch e.Name {
-				case key.NameEscape:
-					p.Spinner.RestoreCursor()
-					w.Close()
-				}
-			case system.DestroyEvent:
-				return e.Err
-			}
-		case worker := <-workerChan:
-			img = worker.img
-			if p.vRes {
-				img = worker.carver.RotateImage270(img.(*image.NRGBA))
-			}
-			w.Invalidate()
-		}
->>>>>>> 0e865acf
-	}
 }